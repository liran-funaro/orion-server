--- conflicted
+++ resolved
@@ -82,27 +82,20 @@
 		}
 	}
 
-<<<<<<< HEAD
+	peristed, err := l.cache.getState(dbName, key)
+	if err != nil {
+		return nil, nil, errors.WithMessagef(err, "failed to retrieve leveldb key [%s] from database %s through cache", key, dbName)
+	}
+	if peristed != nil {
+		return peristed.Value, peristed.Metadata, nil
+	}
+
 	var dbval []byte
-	var err error
 	if db.snap != nil {
 		dbval, err = db.snap.Get([]byte(key), db.readOpts)
 	} else {
 		dbval, err = db.file.Get([]byte(key), db.readOpts)
 	}
-=======
-	peristed, err := l.cache.getState(dbName, key)
-	if err != nil {
-		return nil, nil, errors.WithMessagef(err, "failed to retrieve leveldb key [%s] from database %s through cache", key, dbName)
-	}
-	if peristed != nil {
-		return peristed.Value, peristed.Metadata, nil
-	}
-
-	db.mu.RLock()
-	defer db.mu.RUnlock()
->>>>>>> 0cfd3610
-
 	if err == leveldb.ErrNotFound {
 		if err = l.cache.putState(dbName, key, nil); err != nil {
 			return nil, nil, err
