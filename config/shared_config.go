--- conflicted
+++ resolved
@@ -91,11 +91,7 @@
 type LedgerConf struct {
 	// StateMerklePatriciaTrieDisabled disables the state Merkle-Patricia-Trie construction.
 	// With MP-Trie construction disabled, the block's BlockHeader.StateMerkelTreeRootHash field will be nil.
-<<<<<<< HEAD
-	// This flag takes affect on deployment (bootstrap) only, from the first (genesis) block.
-=======
 	// This flag takes effect on deployment (bootstrap) only, from the first (genesis) block.
->>>>>>> 9a2dc304
 	// The value of this flag cannot be changed during run-time.
 	StateMerklePatriciaTrieDisabled bool
 }
