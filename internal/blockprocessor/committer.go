--- conflicted
+++ resolved
@@ -5,10 +5,7 @@
 
 import (
 	"encoding/json"
-<<<<<<< HEAD
 	"time"
-=======
->>>>>>> 9a2dc304
 
 	"github.com/golang/protobuf/proto"
 	"github.com/hyperledger-labs/orion-server/internal/blockstore"
@@ -95,17 +92,11 @@
 
 	// Commit state trie changes to trie store
 	if !c.stateTrieStore.IsDisabled() {
-<<<<<<< HEAD
 		start = time.Now()
 		if err = c.commitTrie(block.GetHeader().GetBaseHeader().GetNumber()); err != nil {
 			return err
 		}
 		utils.Stats.UpdateStateTrieCommitTime(time.Since(start))
-=======
-		if err = c.commitTrie(block.GetHeader().GetBaseHeader().GetNumber()); err != nil {
-			return err
-		}
->>>>>>> 9a2dc304
 	}
 
 	return nil
@@ -214,18 +205,9 @@
 			block.GetHeader().GetBaseHeader().GetNumber())
 
 	case *types.Block_UserAdministrationTxEnvelope:
-<<<<<<< HEAD
 		flag := blockValidationInfo[userAdminTxIndex].Flag
 		utils.Stats.IncrementTransactionCount(flag, "user_tx")
 		if flag != types.Flag_VALID {
-			return nil, []*provenance.TxDataForProvenance{
-				{
-					IsValid: false,
-					TxID:    block.GetUserAdministrationTxEnvelope().GetPayload().GetTxId(),
-				},
-			}, nil
-=======
-		if blockValidationInfo[userAdminTxIndex].Flag != types.Flag_VALID {
 			var pData []*provenance.TxDataForProvenance
 			if c.provenanceStore != nil {
 				pData = []*provenance.TxDataForProvenance{
@@ -237,7 +219,6 @@
 			}
 
 			return nil, pData, nil
->>>>>>> 9a2dc304
 		}
 
 		version := &types.Version{
