// Copyright IBM Corp. All Rights Reserved.
// SPDX-License-Identifier: Apache-2.0

package blockprocessor

import (
	"encoding/json"
	"time"

	"github.com/golang/protobuf/proto"
	"github.com/hyperledger-labs/orion-server/internal/blockstore"
	"github.com/hyperledger-labs/orion-server/internal/identity"
	"github.com/hyperledger-labs/orion-server/internal/mptrie"
	"github.com/hyperledger-labs/orion-server/internal/provenance"
	"github.com/hyperledger-labs/orion-server/internal/stateindex"
	"github.com/hyperledger-labs/orion-server/internal/utils"
	"github.com/hyperledger-labs/orion-server/internal/worldstate"
	"github.com/hyperledger-labs/orion-server/pkg/logger"
	"github.com/hyperledger-labs/orion-server/pkg/state"
	"github.com/hyperledger-labs/orion-server/pkg/types"
	"github.com/pkg/errors"
)

const (
	userAdminTxIndex = 0
	dbAdminTxIndex   = 0
	configTxIndex    = 0
)

type committer struct {
	db              worldstate.DB
	blockStore      *blockstore.Store
	provenanceStore *provenance.Store
	stateTrieStore  mptrie.Store
	stateTrie       *mptrie.MPTrie // may be nil when MPTrie disabled
	logger          *logger.SugarLogger
}

func newCommitter(conf *Config) *committer {
	return &committer{
		db:              conf.DB,
		blockStore:      conf.BlockStore,
		provenanceStore: conf.ProvenanceStore,
		stateTrieStore:  conf.StateTrieStore,
		logger:          conf.Logger,
	}
}

func (c *committer) commitBlock(block *types.Block) error {
	// Calculate expected changes to world state db and provenance db
	start := time.Now()
	dbsUpdates, provenanceData, err := c.constructDBAndProvenanceEntries(block)
	if err != nil {
		return errors.WithMessagef(err, "error while constructing database and provenance entries for block %d", block.GetHeader().GetBaseHeader().GetNumber())
	}
	utils.Stats.UpdateCommitEntriesConstructionTime(time.Since(start))

	start = time.Now()
	// Update state trie with expected world state db changes
	if !c.stateTrieStore.IsDisabled() { // may be nil when MPTrie disabled
		if err := c.applyBlockOnStateTrie(dbsUpdates); err != nil {
			panic(err)
		}
	}

	stateTrieRootHash, err := c.stateTrie.Hash()
	if err != nil {
		panic(err)
	}
	// Update block with state trie root
<<<<<<< HEAD
	block.Header.StateMerkelTreeRootHash = stateTrieRootHash
	utils.Stats.UpdateStateTrieUpdateTime(time.Since(start))
=======
	block.Header.StateMerkleTreeRootHash = stateTrieRootHash
>>>>>>> bc8c7167

	start = time.Now()
	offsetBeforeWrite := c.blockStore.GetCurrentOffset()
	// Commit block to block store
	if err := c.commitToBlockStore(block); err != nil {
		return errors.WithMessagef(
			err,
			"error while committing block %d to the block store",
			block.GetHeader().GetBaseHeader().GetNumber(),
		)
	}
	utils.Stats.UpdateBlockStoreCommitTime(time.Since(start))
	utils.Stats.UpdateBlockSizeBytes(c.blockStore.GetCurrentOffset() - offsetBeforeWrite)

	// Commit block to world state db and provenance db
	if err = c.commitToDBs(dbsUpdates, provenanceData, block); err != nil {
		return err
	}


	// Commit state trie changes to trie store
	if !c.stateTrieStore.IsDisabled() {
		start = time.Now()
		if err = c.commitTrie(block.GetHeader().GetBaseHeader().GetNumber()); err != nil {
			return err
		}
		utils.Stats.UpdateStateTrieCommitTime(time.Since(start))
	}

	return nil
}

func (c *committer) commitToBlockStore(block *types.Block) error {
	if err := c.blockStore.Commit(block); err != nil {
		return errors.WithMessagef(err, "failed to commit block %d to block store", block.Header.BaseHeader.Number)
	}

	return nil
}

func (c *committer) commitToDBs(dbsUpdates map[string]*worldstate.DBUpdates, provenanceData []*provenance.TxDataForProvenance, block *types.Block) error {
	blockNum := block.GetHeader().GetBaseHeader().GetNumber()

	start := time.Now()
	if err := c.commitToProvenanceStore(blockNum, provenanceData); err != nil {
		return errors.WithMessagef(err, "error while committing block %d to the block store", blockNum)
	}
	utils.Stats.UpdateProvenanceStoreCommitTime(time.Since(start))

	start = time.Now()
	if err := c.commitToStateDB(blockNum, dbsUpdates); err != nil {
		return err
	}
	utils.Stats.UpdateWorldStateCommitTime(time.Since(start))

	return nil
}

func (c *committer) commitToProvenanceStore(blockNum uint64, provenanceData []*provenance.TxDataForProvenance) error {
	if c.provenanceStore == nil {
		return nil
	}

	if err := c.provenanceStore.Commit(blockNum, provenanceData); err != nil {
		return errors.WithMessagef(err, "failed to commit block %d to provenance store", blockNum)
	}

	return nil
}

func (c *committer) commitToStateDB(blockNum uint64, dbsUpdates map[string]*worldstate.DBUpdates) error {
	indexUpdates, err := stateindex.ConstructIndexEntries(dbsUpdates, c.db)
	if err != nil {
		return errors.WithMessage(err, "failed to create index updates")
	}

	for indexDB, updates := range indexUpdates {
		// note that dbsUpdates will not contain any existing indexDB entries
		dbsUpdates[indexDB] = updates
	}

	if err := c.db.Commit(dbsUpdates, blockNum); err != nil {
		return errors.WithMessagef(err, "failed to commit block %d to state database", blockNum)
	}

	return nil
}

func (c *committer) constructDBAndProvenanceEntries(block *types.Block) (map[string]*worldstate.DBUpdates, []*provenance.TxDataForProvenance, error) {
	dbsUpdates := make(map[string]*worldstate.DBUpdates)
	var provenanceData []*provenance.TxDataForProvenance
	blockValidationInfo := block.Header.ValidationInfo

	c.logger.Debugf("committing to the state changes from the block number %d", block.GetHeader().GetBaseHeader().GetNumber())
	switch block.Payload.(type) {
	case *types.Block_DataTxEnvelopes:
		txsEnvelopes := block.GetDataTxEnvelopes().Envelopes

		for txNum, txValidationInfo := range blockValidationInfo {
			utils.Stats.IncrementTransactionCount(txValidationInfo.Flag, "data_tx")
			if txValidationInfo.Flag != types.Flag_VALID {
				if c.provenanceStore != nil {
					provenanceData = append(
						provenanceData,
						&provenance.TxDataForProvenance{
							IsValid: false,
							TxID:    txsEnvelopes[txNum].Payload.TxId,
						},
					)
				}
				continue
			}

			version := &types.Version{
				BlockNum: block.GetHeader().GetBaseHeader().GetNumber(),
				TxNum:    uint64(txNum),
			}

			tx := txsEnvelopes[txNum].Payload

			if c.provenanceStore != nil {
				pData, err := constructProvenanceEntriesForDataTx(c.db, tx, version)
				if err != nil {
					return nil, nil, err
				}
				provenanceData = append(provenanceData, pData...)
			}

			AddDBEntriesForDataTx(tx, version, dbsUpdates)
		}
		c.logger.Debugf("constructed %d, updates for data transactions, block number %d",
			len(blockValidationInfo),
			block.GetHeader().GetBaseHeader().GetNumber())

	case *types.Block_UserAdministrationTxEnvelope:
		flag := blockValidationInfo[userAdminTxIndex].Flag
		utils.Stats.IncrementTransactionCount(flag, "user_tx")
		if flag != types.Flag_VALID {
			var pData []*provenance.TxDataForProvenance
			if c.provenanceStore != nil {
				pData = []*provenance.TxDataForProvenance{
					{
						IsValid: false,
						TxID:    block.GetUserAdministrationTxEnvelope().GetPayload().GetTxId(),
					},
				}
			}

			return nil, pData, nil
		}

		version := &types.Version{
			BlockNum: block.GetHeader().GetBaseHeader().GetNumber(),
			TxNum:    userAdminTxIndex,
		}

		tx := block.GetUserAdministrationTxEnvelope().GetPayload()
		entries, err := identity.ConstructDBEntriesForUserAdminTx(tx, version)
		if err != nil {
			return nil, nil, errors.WithMessage(err, "error while creating entries for the user admin transaction")
		}
		dbsUpdates[worldstate.UsersDBName] = entries

		if c.provenanceStore != nil {
			pData, err := identity.ConstructProvenanceEntriesForUserAdminTx(tx, version, c.db)
			if err != nil {
				return nil, nil, errors.WithMessage(err, "error while creating provenance entries for the user admin transaction")
			}
			provenanceData = append(provenanceData, pData)
		}

		c.logger.Debugf("constructed user admin update, block number %d",
			block.GetHeader().GetBaseHeader().GetNumber())

	case *types.Block_DbAdministrationTxEnvelope:
		flag := blockValidationInfo[dbAdminTxIndex].Flag
		utils.Stats.IncrementTransactionCount(flag, "db_tx")
		if flag != types.Flag_VALID {
			return nil, nil, nil
		}

		version := &types.Version{
			BlockNum: block.GetHeader().GetBaseHeader().GetNumber(),
			TxNum:    dbAdminTxIndex,
		}

		tx := block.GetDbAdministrationTxEnvelope().GetPayload()
		var err error
		dbsUpdates[worldstate.DatabasesDBName], err = constructDBEntriesForDBAdminTx(tx, version, c.db)
		if err != nil {
			return nil, nil, errors.WithMessage(err, "error while creating entries for db admin transaction")
		}
		c.logger.Debugf("constructed db admin update, block number %d",
			block.GetHeader().GetBaseHeader().GetNumber())

	case *types.Block_ConfigTxEnvelope:
		flag := blockValidationInfo[configTxIndex].Flag
		utils.Stats.IncrementTransactionCount(flag, "config_tx")
		if flag != types.Flag_VALID {
			return nil, []*provenance.TxDataForProvenance{
				{
					IsValid: false,
					TxID:    block.GetConfigTxEnvelope().GetPayload().GetTxId(),
				},
			}, nil
		}

		version := &types.Version{
			BlockNum: block.GetHeader().GetBaseHeader().GetNumber(),
			TxNum:    configTxIndex,
		}

		committedConfig, _, err := c.db.GetConfig()
		if err != nil {
			return nil, nil, errors.WithMessage(err, "error while fetching committed configuration")
		}

		tx := block.GetConfigTxEnvelope().GetPayload()
		entries, err := constructDBEntriesForConfigTx(tx, committedConfig, version)
		if err != nil {
			return nil, nil, errors.WithMessage(err, "error while constructing entries for the config transaction")
		}
		dbsUpdates[worldstate.ConfigDBName] = entries.configUpdates
		if entries.adminUpdates != nil {
			dbsUpdates[worldstate.UsersDBName] = entries.adminUpdates
		}
		if entries.nodeUpdates != nil {
			dbsUpdates[worldstate.ConfigDBName].Writes = append(dbsUpdates[worldstate.ConfigDBName].Writes, entries.nodeUpdates.Writes...)
			dbsUpdates[worldstate.ConfigDBName].Deletes = append(dbsUpdates[worldstate.ConfigDBName].Deletes, entries.nodeUpdates.Deletes...)
		}

		if c.provenanceStore != nil {
			pData, err := constructProvenanceEntriesForConfigTx(tx, version, entries, c.db)
			if err != nil {
				return nil, nil, errors.WithMessage(err, "error while creating provenance entries for the config transaction")
			}
			provenanceData = append(provenanceData, pData...)
		}

		c.logger.Debugf("constructed configuration update, block number %d",
			block.GetHeader().GetBaseHeader().GetNumber())
	}

	return dbsUpdates, provenanceData, nil
}

// When the MP-Trie is disabled, this is never called
func (c *committer) applyBlockOnStateTrie(worldStateUpdates map[string]*worldstate.DBUpdates) error {
	return ApplyBlockOnStateTrie(c.stateTrie, worldStateUpdates)
}

// When the MP-Trie is disabled, this is never called
func (c *committer) commitTrie(height uint64) error {
	return c.stateTrie.Commit(height)
}

func ApplyBlockOnStateTrie(trie *mptrie.MPTrie, worldStateUpdates map[string]*worldstate.DBUpdates) error {
	for dbName, dbUpdate := range worldStateUpdates {
		for _, dbWrite := range dbUpdate.Writes {
			key, err := state.ConstructCompositeKey(dbName, dbWrite.Key)
			if err != nil {
				return err
			}
			// TODO: should we add Metadata to value
			value := dbWrite.Value
			err = trie.Update(key, value)
			if err != nil {
				return err
			}
		}
		for _, dbDelete := range dbUpdate.Deletes {
			key, err := state.ConstructCompositeKey(dbName, dbDelete)
			if err != nil {
				return err
			}
			_, err = trie.Delete(key)
			if err != nil {
				return err
			}
		}
	}
	return nil
}

func AddDBEntriesForDataTx(tx *types.DataTx, version *types.Version, dbsUpdates map[string]*worldstate.DBUpdates) {
	for _, ops := range tx.DbOperations {
		updates, ok := dbsUpdates[ops.DbName]
		if !ok {
			updates = &worldstate.DBUpdates{}
			dbsUpdates[ops.DbName] = updates
		}

		for _, write := range ops.DataWrites {
			kv := &worldstate.KVWithMetadata{
				Key:   write.Key,
				Value: write.Value,
				Metadata: &types.Metadata{
					Version:       version,
					AccessControl: write.Acl,
				},
			}
			updates.Writes = append(updates.Writes, kv)
		}

		for _, d := range ops.DataDeletes {
			updates.Deletes = append(updates.Deletes, d.Key)
		}
	}
}

func constructDBEntriesForDBAdminTx(tx *types.DBAdministrationTx, version *types.Version, db worldstate.DB) (*worldstate.DBUpdates, error) {
	var indexForExistingDBs []*worldstate.KVWithMetadata

	toCreateDBs, err := createEntriesForNewDBs(tx.CreateDbs, tx.DbsIndex, version)
	if err != nil {
		return nil, err
	}

	indexForExistingDBs, toDeleteIndexDBs, err := createEntriesForIndexUpdates(tx.DbsIndex, db, version)
	if err != nil {
		return nil, err
	}

	return &worldstate.DBUpdates{
		Writes:  append(toCreateDBs, indexForExistingDBs...),
		Deletes: append(tx.DeleteDbs, toDeleteIndexDBs...),
	}, nil
}

func createEntriesForNewDBs(newDBs []string, dbsIndex map[string]*types.DBIndex, version *types.Version) ([]*worldstate.KVWithMetadata, error) {
	var toCreateDBs []*worldstate.KVWithMetadata
	var err error

	for _, dbName := range newDBs {
		createDB := &worldstate.KVWithMetadata{
			Key: dbName,
			Metadata: &types.Metadata{
				Version: version,
			},
		}
		toCreateDBs = append(toCreateDBs, createDB)

		dbIndex, indexIsDefined := dbsIndex[dbName]
		if indexIsDefined {
			createDB.Value, err = json.Marshal(dbIndex.GetAttributeAndType())
			if err != nil {
				return nil, errors.Wrap(err, "error while marshaling index for database ["+dbName+"]")
			}

			// for each DB, if index is defined, we need to create an
			// index DB to store index entries for that DB
			indexDB := &worldstate.KVWithMetadata{
				Key: stateindex.IndexDB(dbName),
				Metadata: &types.Metadata{
					Version: version,
				},
			}
			toCreateDBs = append(toCreateDBs, indexDB)

			// delete the processed index. This will leave us with
			// new index for the existing database
			delete(dbsIndex, dbName)
		}
	}

	return toCreateDBs, nil
}

func createEntriesForIndexUpdates(
	dbsIndex map[string]*types.DBIndex,
	db worldstate.DB,
	version *types.Version,
) ([]*worldstate.KVWithMetadata, []string, error) {
	var indexForExistingDBs []*worldstate.KVWithMetadata
	var toDeleteDBs []string
	var err error

	for dbName, dbIndex := range dbsIndex {
		indexExist := db.Exist(stateindex.IndexDB(dbName))
		deleteExistingIndex := dbIndex == nil || dbIndex.GetAttributeAndType() == nil

		updateDBIndex := &worldstate.KVWithMetadata{
			Key:   dbName,
			Value: nil,
			Metadata: &types.Metadata{
				Version: version,
			},
		}

		if !indexExist && deleteExistingIndex {
			continue
		} else if indexExist && deleteExistingIndex {
			toDeleteDBs = append(toDeleteDBs, stateindex.IndexDB(dbName))
		} else if indexExist && !deleteExistingIndex {
			updateDBIndex.Value, err = json.Marshal(dbIndex.GetAttributeAndType())
			if err != nil {
				return nil, nil, errors.Wrap(err, "error while marshaling index for database ["+dbName+"]")
			}
		} else { // !indexExist && !deleteExistingIndex
			updateDBIndex.Value, err = json.Marshal(dbIndex.GetAttributeAndType())
			if err != nil {
				return nil, nil, errors.Wrap(err, "error while marshaling index for database ["+dbName+"]")
			}

			// as there is no existing index, we need to create the index database
			indexDB := &worldstate.KVWithMetadata{
				Key: stateindex.IndexDB(dbName),
				Metadata: &types.Metadata{
					Version: version,
				},
			}
			indexForExistingDBs = append(indexForExistingDBs, indexDB)
		}
		indexForExistingDBs = append(indexForExistingDBs, updateDBIndex)
	}

	return indexForExistingDBs, toDeleteDBs, nil
}

type dbEntriesForConfigTx struct {
	adminUpdates  *worldstate.DBUpdates
	nodeUpdates   *worldstate.DBUpdates
	configUpdates *worldstate.DBUpdates
}

func constructDBEntriesForConfigTx(tx *types.ConfigTx, oldConfig *types.ClusterConfig, version *types.Version) (*dbEntriesForConfigTx, error) {
	adminUpdates, err := identity.ConstructDBEntriesForClusterAdmins(oldConfig.Admins, tx.NewConfig.Admins, version)
	if err != nil {
		return nil, err
	}

	nodeUpdates, err := identity.ConstructDBEntriesForNodes(oldConfig.Nodes, tx.NewConfig.Nodes, version)
	if err != nil {
		return nil, err
	}

	// calculate the new max RaftID from the peers and old config
	maxID := oldConfig.GetConsensusConfig().GetRaftConfig().GetMaxRaftId()
	// avoid mutating the tx, as it continues to be processed later
	newConfigClone := proto.Clone(tx.NewConfig).(*types.ClusterConfig)
	for _, m := range newConfigClone.GetConsensusConfig().GetMembers() {
		if id := m.GetRaftId(); id > maxID {
			maxID = id
		}
	}
	newConfigClone.ConsensusConfig.RaftConfig.MaxRaftId = maxID

	newConfigSerialized, err := proto.Marshal(newConfigClone)
	if err != nil {
		return nil, errors.Wrap(err, "error while marshaling new configuration")
	}

	configUpdates := &worldstate.DBUpdates{
		Writes: []*worldstate.KVWithMetadata{
			{
				Key:   worldstate.ConfigKey,
				Value: newConfigSerialized,
				Metadata: &types.Metadata{
					Version: version,
				},
			},
		},
	}

	return &dbEntriesForConfigTx{
		adminUpdates:  adminUpdates,
		nodeUpdates:   nodeUpdates,
		configUpdates: configUpdates,
	}, nil
}

func constructProvenanceEntriesForDataTx(db worldstate.DB, tx *types.DataTx, version *types.Version) ([]*provenance.TxDataForProvenance, error) {
	txpData := make([]*provenance.TxDataForProvenance, len(tx.DbOperations))

	for i, ops := range tx.DbOperations {
		pData := &provenance.TxDataForProvenance{
			IsValid:            true,
			DBName:             ops.DbName,
			UserID:             tx.MustSignUserIds[0],
			TxID:               tx.TxId,
			Deletes:            make(map[string]*types.Version),
			OldVersionOfWrites: make(map[string]*types.Version),
		}

		for _, read := range ops.DataReads {
			k := &provenance.KeyWithVersion{
				Key:     read.Key,
				Version: read.Version,
			}
			pData.Reads = append(pData.Reads, k)
		}

		for _, write := range ops.DataWrites {
			kv := &types.KVWithMetadata{
				Key:   write.Key,
				Value: write.Value,
				Metadata: &types.Metadata{
					Version:       version,
					AccessControl: write.Acl,
				},
			}
			pData.Writes = append(pData.Writes, kv)

			// we assume a block to write a key only once. If more than
			// one transaction in a block writes to the same key (blind write),
			// only the first valid transaction gets committed while others get
			// invalidated. Hence, the old version of the key can only exist in
			// the committed state and not in the pending writes of previous
			// transactions within the block
			v, err := db.GetVersion(ops.DbName, write.Key)
			if err != nil {
				return nil, err
			}
			if v == nil {
				continue
			}

			pData.OldVersionOfWrites[write.Key] = v
		}

		// we assume a block to delete a key only once. If more than
		// one transaction in a block deletes the same key, only the
		// first valid transaction gets committed while others get
		// invalidated.
		for _, d := range ops.DataDeletes {
			v, err := db.GetVersion(ops.DbName, d.Key)
			if err != nil {
				return nil, err
			}

			// for a delete to be valid, the value must exist and hence, the version will
			// never be nil
			pData.Deletes[d.Key] = v
		}

		txpData[i] = pData
	}

	return txpData, nil
}

func constructProvenanceEntriesForConfigTx(
	tx *types.ConfigTx,
	version *types.Version,
	updates *dbEntriesForConfigTx,
	db worldstate.DB,
) ([]*provenance.TxDataForProvenance, error) {
	configSerialized, err := proto.Marshal(tx.NewConfig)
	if err != nil {
		return nil, errors.Wrap(err, "error while marshaling new cluster configuration")
	}

	configTxPData := &provenance.TxDataForProvenance{
		IsValid: true,
		DBName:  worldstate.ConfigDBName,
		UserID:  tx.UserId,
		TxID:    tx.TxId,
		Writes: []*types.KVWithMetadata{
			{
				Key:   worldstate.ConfigKey,
				Value: configSerialized,
				Metadata: &types.Metadata{
					Version: version,
				},
			},
		},
		OldVersionOfWrites: make(map[string]*types.Version),
	}

	if tx.ReadOldConfigVersion != nil {
		configTxPData.OldVersionOfWrites[worldstate.ConfigKey] = tx.ReadOldConfigVersion
	}

	adminsPData, err := identity.ConstructProvenanceEntriesForClusterAdmins(tx.UserId, tx.TxId, updates.adminUpdates, db)
	if err != nil {
		return nil, errors.WithMessage(err, "error while constructing provenance entries for cluster admins")
	}

	nodesPData, err := identity.ConstructProvenanceEntriesForNodes(tx.UserId, tx.TxId, updates.nodeUpdates, db)
	if err != nil {
		return nil, errors.WithMessage(err, "error while constructing provenance entries for nodes")
	}

	return []*provenance.TxDataForProvenance{
		configTxPData,
		adminsPData,
		nodesPData,
	}, nil
}<|MERGE_RESOLUTION|>--- conflicted
+++ resolved
@@ -68,12 +68,8 @@
 		panic(err)
 	}
 	// Update block with state trie root
-<<<<<<< HEAD
-	block.Header.StateMerkelTreeRootHash = stateTrieRootHash
+	block.Header.StateMerkleTreeRootHash = stateTrieRootHash
 	utils.Stats.UpdateStateTrieUpdateTime(time.Since(start))
-=======
-	block.Header.StateMerkleTreeRootHash = stateTrieRootHash
->>>>>>> bc8c7167
 
 	start = time.Now()
 	offsetBeforeWrite := c.blockStore.GetCurrentOffset()
