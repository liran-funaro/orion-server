--- conflicted
+++ resolved
@@ -170,12 +170,8 @@
 	if err != nil {
 		panic(err)
 	}
-<<<<<<< HEAD
-	block.Header.TxMerkelTreeRootHash = root.Hash()
+	block.Header.TxMerkleTreeRootHash = root.Hash()
 	utils.Stats.UpdateMerkelTreeBuildTime(time.Since(start))
-=======
-	block.Header.TxMerkleTreeRootHash = root.Hash()
->>>>>>> bc8c7167
 
 	start = time.Now()
 	if err = b.committer.commitBlock(block); err != nil {
